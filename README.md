--- conflicted
+++ resolved
@@ -69,11 +69,7 @@
 | Package manager | Packages                                        | Optional packages for additional codec support |
 |-----------------|-------------------------------------------------|------------------------------------------------|
 | pacman          | meson gst-plugins-bad ffnvcodec-headers         |                                                |
-<<<<<<< HEAD
-| apt             | meson gstreamer1.0-plugins-bad libffmpeg-nvenc-dev | libgstreamer-plugins-bad1.0-dev                |
-=======
-| apt             | meson gstreamer1.0-plugins-bad nv-codec-headers libva-dev | libgstreamer-plugins-bad1.0-dev                |
->>>>>>> 62e7ddf1
+| apt             | meson gstreamer1.0-plugins-bad libffmpeg-nvenc-dev libva-dev | libgstreamer-plugins-bad1.0-dev   |
 | yum/dnf         | meson libva-devel gstreamer1-plugins-bad-freeworld nv-codec-headers | gstreamer1-plugins-bad-free-devel |
 
 Then run the following commands:
