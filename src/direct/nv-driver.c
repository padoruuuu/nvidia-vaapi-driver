#define _GNU_SOURCE 1

#include <sys/ioctl.h>
#include <sys/stat.h>
#include <fcntl.h>
#include <stdio.h>
#include <unistd.h>
#include <string.h>
#include <stdint.h>
#include <errno.h>

#include <drm_fourcc.h>

#include "nv-driver.h"
#include <nvidia.h>
#include <sys/param.h>

#include "../vabackend.h"

<<<<<<< HEAD
#if !defined(_IOC_READ) && defined(IOC_OUT)
#define _IOC_READ IOC_OUT
#endif

#if !defined(_IOC_WRITE) && defined(IOC_IN)
#define _IOC_WRITE IOC_IN
#endif
=======
//Technically these can vary per architecture, but all the ones we support have the same values
#define GOB_WIDTH_IN_BYTES  64
#define GOB_HEIGHT_IN_BYTES 8
>>>>>>> 3eb412e7

static const NvHandle NULL_OBJECT;

static bool nv_alloc_object(const int fd, const int driverMajorVersion, const NvHandle hRoot, const NvHandle hObjectParent,
                            NvHandle* hObjectNew,const NvV32 hClass, const uint32_t paramSize, void* params) {
    NVOS64_PARAMETERS alloc = {
        .hRoot = hRoot,
        .hObjectParent = hObjectParent,
        .hObjectNew = *hObjectNew,
        .hClass = hClass,
        .pRightsRequested = (NvP64)NULL,
        .pAllocParms = (NvP64)params,
        .paramsSize = paramSize
    };

    //make sure we force this to 0 if the driver won't be using it
    //as we'll need to check it for the status on the way out
    if (driverMajorVersion < 535) {
        alloc.paramsSize = 0;
    }

    //v525 is the base and is 40 bytes large
    //v530 has an extra `flags` field, and is *still* 40 bytes large
    //v535 has `paramsSize` and `flags` fields, and is 48 bytes large
    int size = sizeof(NVOS64_PARAMETERS);
    if (driverMajorVersion < 535) {
        size -= 8;
    }

    const int ret = ioctl(fd, _IOC(_IOC_READ|_IOC_WRITE, NV_IOCTL_MAGIC, NV_ESC_RM_ALLOC, size), &alloc);

    //this structure changed over the versions, make sure we read the status from the correct place
    //luckily the two new fields are the same width as the status field, so we can just read from that directly
    int status = 0;
    if (driverMajorVersion < 525) {
        status = alloc.paramsSize;
    } else if (driverMajorVersion < 535) {
        status = alloc.flags;
    } else {
        status = alloc.status;
    }

    if (ret != 0 || status != NV_OK) {
        LOG("nv_alloc_object failed: %d %X %d", ret, status, errno);
        return false;
    }

    *hObjectNew = alloc.hObjectNew;

    return true;
}

static bool nv_free_object(const int fd, const NvHandle hRoot, const NvHandle hObject) {
    if (hObject == 0) {
        return true;
    }

    NVOS00_PARAMETERS freeParams = {
        .hRoot = hRoot,
        .hObjectParent = NULL_OBJECT,
        .hObjectOld = hObject
    };

    const int ret = ioctl(fd, _IOC(_IOC_READ|_IOC_WRITE, NV_IOCTL_MAGIC, NV_ESC_RM_FREE, sizeof(NVOS00_PARAMETERS)), &freeParams);

    if (ret != 0 || freeParams.status != NV_OK) {
        LOG("nv_free_object failed: %d %X %d", ret, freeParams.status, errno);
        return false;
    }

    return true;
}

static bool nv_rm_control(const int fd, const NvHandle hClient, const NvHandle hObject, const NvV32 cmd,
                          const NvU32 flags, const int paramSize, void* params) {
    NVOS54_PARAMETERS control = {
        .hClient = hClient,
        .hObject = hObject,
        .cmd = cmd,
        .flags = flags,
        .params = (NvP64)params,
        .paramsSize = paramSize
    };

    const int ret = ioctl(fd, _IOC(_IOC_READ|_IOC_WRITE, NV_IOCTL_MAGIC, NV_ESC_RM_CONTROL, sizeof(NVOS54_PARAMETERS)), &control);

    if (ret != 0 || control.status != NV_OK) {
        LOG("nv_rm_control failed: %d %X %d", ret, control.status, errno);
        return false;
    }

    return true;
}

#if 0
static NvU64 nv_sys_params(int fd) {
    //read from /sys/devices/system/memory/block_size_bytes
    nv_ioctl_sys_params_t obj = { .memblock_size = 0x8000000 };

    int ret = ioctl(fd, _IOC(_IOC_READ|_IOC_WRITE, NV_IOCTL_MAGIC, NV_ESC_SYS_PARAMS, sizeof(obj)), &obj);

    if (ret != 0) {
        LOG("nv_sys_params failed: %d %d", ret, errno);
        return 0;
    }

    return obj.memblock_size;
}

static bool nv_card_info(int fd, nv_ioctl_card_info_t (*card_info)[32]) {
    int ret = ioctl(fd, _IOC(_IOC_READ|_IOC_WRITE, NV_IOCTL_MAGIC, NV_ESC_CARD_INFO, sizeof(nv_ioctl_card_info_t) * 32), card_info);

    if (ret != 0) {
        LOG("nv_card_info failed: %d %d", ret, errno);
        return false;
    }

    return ret == 0;
}
#endif

static bool nv_attach_gpus(const int fd, int gpu) {
    const int ret = ioctl(fd, _IOC(_IOC_READ|_IOC_WRITE, NV_IOCTL_MAGIC, NV_ESC_ATTACH_GPUS_TO_FD, sizeof(gpu)), &gpu);

    if (ret != 0) {
        LOG("nv_attach_gpus failed: %d %d", ret, errno);
        return false;
    }

    return true;
}

static bool nv_export_object_to_fd(const int fd, const int export_fd, const NvHandle hClient, const NvHandle hDevice,
                                   const NvHandle hParent,const  NvHandle hObject) {
    NV0000_CTRL_OS_UNIX_EXPORT_OBJECT_TO_FD_PARAMS params = {
        .fd = export_fd,
        .flags = 0,
        .object = {
            .type = NV0000_CTRL_OS_UNIX_EXPORT_OBJECT_TYPE_RM,
            .data.rmObject = {
                .hDevice = hDevice,
                .hParent = hParent,
                .hObject = hObject
            }
        }
    };

    return nv_rm_control(fd, hClient, hClient, NV0000_CTRL_CMD_OS_UNIX_EXPORT_OBJECT_TO_FD, 0, sizeof(params), &params);
}

static bool nv_get_versions(const int fd, char **versionString) {
    nv_ioctl_rm_api_version_t obj = {
        .cmd = '2' //query
    };

    const int ret = ioctl(fd, _IOC(_IOC_READ|_IOC_WRITE, NV_IOCTL_MAGIC, NV_ESC_CHECK_VERSION_STR, sizeof(obj)), &obj);

    if (ret != 0) {
        LOG("nv_check_version failed: %d %d", ret, errno);
        return false;
    }

    if (strlen(obj.versionString) == 0) {
        //the newer 470 series of drivers don't actually return the version number, so just substitute in a dummy one
        *versionString = strdup("470.123.45");
    } else {
        *versionString = strdup(obj.versionString);
    }

    return obj.reply == NV_RM_API_VERSION_REPLY_RECOGNIZED;
}

static bool nv0_register_fd(const int nv0_fd, int nvctl_fd) {
    const int ret = ioctl(nv0_fd, _IOC(_IOC_READ|_IOC_WRITE, NV_IOCTL_MAGIC, NV_ESC_REGISTER_FD, sizeof(int)), &nvctl_fd);

    if (ret != 0) {
        LOG("nv0_register_fd failed: %d %d", ret, errno);
        return false;
    }

    return true;
}

static bool get_device_info(const int fd, NVDriverContext *context) {
    //NVIDIA driver v545.29.02 changed the devInfo struct, and partly broke it in the process
    //...who adds a field to the middle of an existing struct....
    if (context->driverMajorVersion >= 545 && context->driverMinorVersion >= 29) {
        struct drm_nvidia_get_dev_info_params_545 devInfo545;
        const int ret = ioctl(fd, DRM_IOCTL_NVIDIA_GET_DEV_INFO_545, &devInfo545);

        if (ret != 0) {
            LOG("get_device_info failed: %d %d", ret, errno);
            return false;
        }

        context->gpu_id = devInfo545.gpu_id;
        context->sector_layout = devInfo545.sector_layout;
        context->page_kind_generation = devInfo545.page_kind_generation;
        context->generic_page_kind = devInfo545.generic_page_kind;
    } else {
        struct drm_nvidia_get_dev_info_params devInfo;
        const int ret = ioctl(fd, DRM_IOCTL_NVIDIA_GET_DEV_INFO, &devInfo);

        if (ret != 0) {
            LOG("get_device_info failed: %d %d", ret, errno);
            return false;
        }

        context->gpu_id = devInfo.gpu_id;
        context->sector_layout = devInfo.sector_layout;
        context->page_kind_generation = devInfo.page_kind_generation;
        context->generic_page_kind = devInfo.generic_page_kind;
    }

    return true;
}

bool get_device_uuid(const NVDriverContext *context, char uuid[16]) {
    NV0000_CTRL_GPU_GET_UUID_FROM_GPU_ID_PARAMS uuidParams = {
        .gpuId = context->gpu_id,
        .flags = NV0000_CTRL_CMD_GPU_GET_UUID_FROM_GPU_ID_FLAGS_FORMAT_BINARY |
                 NV0000_CTRL_CMD_GPU_GET_UUID_FROM_GPU_ID_FLAGS_TYPE_SHA1
    };
    const int ret = nv_rm_control(context->nvctlFd, context->clientObject, context->clientObject, NV0000_CTRL_CMD_GPU_GET_UUID_FROM_GPU_ID, 0, sizeof(uuidParams), &uuidParams);
    if (ret) {
        return false;
    }

    for (int i = 0; i < 16; i++) {
        uuid[i] = uuidParams.gpuUuid[i];
    }

    return true;
}

bool init_nvdriver(NVDriverContext *context, const int drmFd) {
    LOG("Initing nvdriver...");
    int nvctlFd = -1, nv0Fd = -1;

    nvctlFd = open("/dev/nvidiactl", O_RDWR|O_CLOEXEC);
    if (nvctlFd == -1) {
        goto err;
    }

    nv0Fd = open("/dev/nvidia0", O_RDWR|O_CLOEXEC);
    if (nv0Fd == -1) {
        goto err;
    }

    //query the version of the api
    char *ver = NULL;
    nv_get_versions(nvctlFd, &ver);
    context->driverMajorVersion = atoi(ver);
    context->driverMinorVersion = atoi(ver+4);
    LOG("NVIDIA kernel driver version: %s, major version: %d, minor version: %d", ver, context->driverMajorVersion, context->driverMinorVersion);
    free(ver);

    if (!get_device_info(drmFd, context)) {
        return false;
    }

    LOG("Got dev info: %x %x %x %x", context->gpu_id, context->sector_layout, context->page_kind_generation, context->generic_page_kind);

    //allocate the root object
    bool ret = nv_alloc_object(nvctlFd, context->driverMajorVersion, NULL_OBJECT, NULL_OBJECT, &context->clientObject, NV01_ROOT_CLIENT, 0, (void*)0);
    if (!ret) {
        LOG("nv_alloc_object NV01_ROOT_CLIENT failed");
        goto err;
    }

    //attach the drm fd to this handle
    ret = nv_attach_gpus(nvctlFd, context->gpu_id);
    if (!ret) {
        LOG("nv_attach_gpu failed");
        goto err;
    }

    //allocate the parent memory object
    NV0080_ALLOC_PARAMETERS deviceParams = {
       .hClientShare = context->clientObject
    };

    //allocate the device object
    ret = nv_alloc_object(nvctlFd, context->driverMajorVersion, context->clientObject, context->clientObject, &context->deviceObject, NV01_DEVICE_0, sizeof(deviceParams), &deviceParams);
    if (!ret) {
        LOG("nv_alloc_object NV01_DEVICE_0 failed");
        goto err;
    }

    //allocate the subdevice object
    NV2080_ALLOC_PARAMETERS subdevice = { 0 };
    ret = nv_alloc_object(nvctlFd, context->driverMajorVersion, context->clientObject, context->deviceObject, &context->subdeviceObject, NV20_SUBDEVICE_0, sizeof(subdevice), &subdevice);
    if (!ret) {
        LOG("nv_alloc_object NV20_SUBDEVICE_0 failed");
        goto err;
    }

    //TODO honestly not sure if this is needed
    ret = nv0_register_fd(nv0Fd, nvctlFd);
    if (!ret) {
        LOG("nv0_register_fd failed");
        goto err;
    }

    //figure out what page sizes are available
    //we don't actually need this at the moment
//    NV0080_CTRL_DMA_ADV_SCHED_GET_VA_CAPS_PARAMS vaParams = {0};
//    ret = nv_rm_control(nvctlFd, context->clientObject, context->deviceObject, NV0080_CTRL_CMD_DMA_ADV_SCHED_GET_VA_CAPS, 0, sizeof(vaParams), &vaParams);
//    if (!ret) {
//        LOG("NV0080_CTRL_CMD_DMA_ADV_SCHED_GET_VA_CAPS failed");
//        goto err;
//    }
//    LOG("Got big page size: %d, huge page size: %d", vaParams.bigPageSize, vaParams.hugePageSize);

    context->drmFd = drmFd;
    context->nvctlFd = nvctlFd;
    context->nv0Fd = nv0Fd;
    //context->hasHugePage = vaParams.hugePageSize != 0;

    return true;
err:

    LOG("Got error initing");
    if (nvctlFd != -1) {
        close(nvctlFd);
    }
    if (nv0Fd != -1) {
        close(nv0Fd);
    }
    return false;
}

bool free_nvdriver(NVDriverContext *context) {
    nv_free_object(context->nvctlFd, context->clientObject, context->subdeviceObject);
    nv_free_object(context->nvctlFd, context->clientObject, context->deviceObject);
    nv_free_object(context->nvctlFd, context->clientObject, context->clientObject);

    if (context->nvctlFd > 0) {
        close(context->nvctlFd);
    }
    if (context->drmFd > 0) {
        close(context->drmFd);
    }
    if (context->nv0Fd > 0) {
        close(context->nv0Fd);
    }

    memset(context, 0, sizeof(NVDriverContext));
    return true;
}

bool alloc_memory(const NVDriverContext *context, const uint32_t size, int *fd) {
    //allocate the buffer
    int nvctlFd2 = -1;
    NvHandle bufferObject = {0};

    NV_MEMORY_ALLOCATION_PARAMS memParams = {
        .owner = context->clientObject,
        .type = NVOS32_TYPE_IMAGE,
        .flags = NVOS32_ALLOC_FLAGS_IGNORE_BANK_PLACEMENT |
                 NVOS32_ALLOC_FLAGS_MAP_NOT_REQUIRED |
                 NVOS32_ALLOC_FLAGS_PERSISTENT_VIDMEM,

        .attr = DRF_DEF(OS32, _ATTR, _PAGE_SIZE, _BIG) |
                DRF_DEF(OS32, _ATTR, _DEPTH, _UNKNOWN) |
                DRF_DEF(OS32, _ATTR, _FORMAT, _BLOCK_LINEAR) |
                DRF_DEF(OS32, _ATTR, _PHYSICALITY, _CONTIGUOUS),
        .format = 0,
        .width = 0,
        .height = 0,
        .size = size,
        .alignment = 0, //see flags above
        .attr2 = DRF_DEF(OS32, _ATTR2, _ZBC, _PREFER_NO_ZBC) |
                 DRF_DEF(OS32, _ATTR2, _GPU_CACHEABLE, _YES)
    };
    bool ret = nv_alloc_object(context->nvctlFd, context->driverMajorVersion, context->clientObject, context->deviceObject, &bufferObject, NV01_MEMORY_LOCAL_USER, sizeof(memParams), &memParams);
    if (!ret) {
        LOG("nv_alloc_object NV01_MEMORY_LOCAL_USER failed");
        return false;
    }

    //open a new handle to return
    nvctlFd2 = open("/dev/nvidiactl", O_RDWR|O_CLOEXEC);
    if (nvctlFd2 == -1) {
        LOG("open /dev/nvidiactl failed");
        goto err;
    }

    //attach the new fd to the correct gpus
    ret = nv_attach_gpus(nvctlFd2, context->gpu_id);
    if (!ret) {
        LOG("nv_attach_gpus failed");
        goto err;
    }

    //actually export the object
    ret = nv_export_object_to_fd(context->nvctlFd, nvctlFd2, context->clientObject, context->deviceObject, context->deviceObject, bufferObject);
    if (!ret) {
        LOG("nv_export_object_to_fd failed");
        goto err;
    }

    ret = nv_free_object(context->nvctlFd, context->clientObject, bufferObject);
    if (!ret) {
        LOG("nv_free_object failed");
        goto err;
    }

    *fd = nvctlFd2;
    return true;

 err:
    LOG("error");
    if (nvctlFd2 > 0) {
        close(nvctlFd2);
    }

    ret = nv_free_object(context->nvctlFd, context->clientObject, bufferObject);
    if (!ret) {
        LOG("nv_free_object failed");
    }

    return false;
}
uint32_t calculate_image_size(const NVDriverContext *context, NVDriverImage images[], const uint32_t width, const uint32_t height,
                              const uint32_t bppc, const uint32_t numPlanes, const NVFormatPlane planes[]) {
    //first figure out the gob layout
    const uint32_t log2GobsPerBlockX = 0;
    const uint32_t log2GobsPerBlockZ = 0;

    uint32_t offset = 0;
    for (uint32_t i = 0; i < numPlanes; i++) {
        //calculate each planes dimensions and bpp
        const uint32_t planeWidth = width >> planes[i].ss.x;
        const uint32_t planeHeight = height >> planes[i].ss.y;
        const uint32_t bytesPerPixel = planes[i].channelCount * bppc;

        //Depending on the height of the allocated image, the modifiers
        //needed for the exported image to work correctly change. However this can cause problems if the Y surface
        //needs one modifier, and UV need another when attempting to use a single surface export (as only one modifier
        //is possible). So for now we're just going to limit the minimum height to 88 pixels so we can use a single
        //modifier.
        const uint32_t log2GobsPerBlockY = planeHeight < 88 ? 3 : 4;
        //LOG("Calculated GOB size: %dx%d (%dx%d)", GOB_WIDTH_IN_BYTES << log2GobsPerBlockX, GOB_HEIGHT_IN_BYTES << log2GobsPerBlockY, log2GobsPerBlockX, log2GobsPerBlockY);

        //These two seem to be correct, but it was discovered by trial and error so I'm not 100% sure
        const uint32_t widthInBytes = ROUND_UP(planeWidth * bytesPerPixel, GOB_WIDTH_IN_BYTES << log2GobsPerBlockX);
        const uint32_t alignedHeight = ROUND_UP(planeHeight, GOB_HEIGHT_IN_BYTES << log2GobsPerBlockY);
        images[i].width = planeWidth;
        images[i].height = alignedHeight;
        images[i].offset = offset;
        images[i].memorySize = widthInBytes * alignedHeight;
        images[i].pitch = widthInBytes;
        images[i].mods = DRM_FORMAT_MOD_NVIDIA_BLOCK_LINEAR_2D(0, context->sector_layout, context->page_kind_generation, context->generic_page_kind, log2GobsPerBlockY);
        images[i].fourcc = planes[i].fourcc;
        images[i].log2GobsPerBlockX = log2GobsPerBlockX;
        images[i].log2GobsPerBlockY = log2GobsPerBlockY;
        images[i].log2GobsPerBlockZ = log2GobsPerBlockZ;

        offset += images[i].memorySize;
        offset = ROUND_UP(offset, 64);
    }

    return offset;
}

bool alloc_buffer(NVDriverContext *context, const uint32_t size, const NVDriverImage images[], int *fd1, int *fd2, int *drmFd) {
    int memFd = -1;
    const bool ret = alloc_memory(context, size, &memFd);
    if (!ret) {
        LOG("alloc_memory failed");
        return false;
    }

    //now export the dma-buf
    //duplicate the fd so we don't invalidate it by importing it
    const int memFd2 = dup(memFd);
    if (memFd2 == -1) {
        LOG("dup failed");
        goto err;
    }

    struct NvKmsKapiPrivImportMemoryParams nvkmsParams = {
        .memFd = memFd2,
        .surfaceParams = {
            .layout = NvKmsSurfaceMemoryLayoutBlockLinear,
            .blockLinear = {
                .genericMemory = 0,
                .pitchInBlocks = images[0].pitch / GOB_WIDTH_IN_BYTES,
                .log2GobsPerBlock.x = images[0].log2GobsPerBlockX,
                .log2GobsPerBlock.y = images[0].log2GobsPerBlockY,
                .log2GobsPerBlock.z = images[0].log2GobsPerBlockZ,
            }
        }
    };

    struct drm_nvidia_gem_import_nvkms_memory_params params = {
        .mem_size = size,
        .nvkms_params_ptr = (uint64_t) &nvkmsParams,
        .nvkms_params_size = context->driverMajorVersion == 470 ? 0x20 : sizeof(nvkmsParams) //needs to be 0x20 in the 470 series driver
    };
    int drmret = ioctl(context->drmFd, DRM_IOCTL_NVIDIA_GEM_IMPORT_NVKMS_MEMORY, &params);
    if (drmret != 0) {
        LOG("DRM_IOCTL_NVIDIA_GEM_IMPORT_NVKMS_MEMORY failed: %d %d", drmret, errno);
        goto err;
    }

    //export dma-buf
    struct drm_prime_handle prime_handle = {
        .handle = params.handle
    };
    drmret = ioctl(context->drmFd, DRM_IOCTL_PRIME_HANDLE_TO_FD, &prime_handle);
    if (drmret != 0) {
        LOG("DRM_IOCTL_PRIME_HANDLE_TO_FD failed: %d %d", drmret, errno);
        goto err;
    }

    struct drm_gem_close gem_close = {
        .handle = params.handle
    };
    drmret = ioctl(context->drmFd, DRM_IOCTL_GEM_CLOSE, &gem_close);
    if (drmret != 0) {
        LOG("DRM_IOCTL_GEM_CLOSE failed: %d %d", drmret, errno);
        goto prime_err;
    }

    *fd1 = memFd;
    *fd2 = memFd2;
    *drmFd = prime_handle.fd;
    return true;

prime_err:
    if (prime_handle.fd > 0) {
        close(prime_handle.fd);
    }

err:
    if (memFd > 0) {
        close(memFd);
    }

    return false;
}<|MERGE_RESOLUTION|>--- conflicted
+++ resolved
@@ -17,7 +17,6 @@
 
 #include "../vabackend.h"
 
-<<<<<<< HEAD
 #if !defined(_IOC_READ) && defined(IOC_OUT)
 #define _IOC_READ IOC_OUT
 #endif
@@ -25,11 +24,10 @@
 #if !defined(_IOC_WRITE) && defined(IOC_IN)
 #define _IOC_WRITE IOC_IN
 #endif
-=======
+
 //Technically these can vary per architecture, but all the ones we support have the same values
 #define GOB_WIDTH_IN_BYTES  64
 #define GOB_HEIGHT_IN_BYTES 8
->>>>>>> 3eb412e7
 
 static const NvHandle NULL_OBJECT;
 
